--- conflicted
+++ resolved
@@ -18,17 +18,6 @@
           </li>
         </ul>
         <NavBar />
-<<<<<<< HEAD
-        <div className="flex min-h-screen">
-          <div className="w-screen">
-            <div className="flex md:flex-row">
-              <div className="w-full md:w-1/2 text-center border-r border-gray-800">
-                <BasicEditor />
-              </div>
-              <div className="h-screen w-full md:w-1/2 text-center border-solid">
-                <Terminal />
-              </div>
-=======
         <div className="flex min-h-screen flex-wrap ">
           <div className="md:w-full">
             <div className="flex md:flex-row flex-wrap">
@@ -52,7 +41,6 @@
                   <Terminal />
                 </div>
               </SplitPane>
->>>>>>> 9c5dcad1
             </div>
           </div>
         </div>
