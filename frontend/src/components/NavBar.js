import React, { useRef } from "react";
import styled from "styled-components";
import { useFileUpload } from "./fileUploadContext";

export default function NavBar() {
  const {
    replay,
    addFile,
    sockSend,
    startReplay,
    addListener,
    updateListener,
    setLocation,
  } = useFileUpload();
  const hiddenFileInput = useRef(null);

  const handleOnClick = (event) => {
    event.preventDefault();
    hiddenFileInput.current.click();
  };

  const handleCheckBox = () => {
    updateListener("Status");
    if (!replay) {
      addListener("Status", (_send, _resp, data) => {
        setLocation({
          start: data.loc.start,
          end: data.loc.end,
          file: data.loc.file,
        });
      });
    } else {
      addListener("Status", (send, _resp, _data) => {
        send("RunCount", 50);
      });
    }
    startReplay(!replay);
  };

  const compile = () => {
    sockSend("Compile", undefined);
  };

  const moveForward = () => {
    sockSend("RunLine", undefined);
  };

  const moveBackward = () => {
    sockSend("BackLine", 1);
  };

  async function handleOnChange(event) {
    const file = event.target.files[0];
    if (
      file.name.endsWith(".c") ||
      file.name.endsWith(".C") ||
      file.name.endsWith(".h")
    ) {
      const convertFileToString = (uploadedFile) =>
        new Promise((resolve, reject) => {
          const reader = new FileReader();
          if (uploadedFile) {
            reader.readAsText(uploadedFile);
          }
          reader.onload = () => {
            resolve(reader.result);
          };
          reader.onerror = (error) => reject(error);
        });

      const result = await convertFileToString(file);
      addFile(file.name, result);
    }
  }

  return (
<<<<<<< HEAD
    <div className="w-full bg-gray-800 border-b border-gray-600">
      <nav className="h-12 w-1/2 justify-between flex p-2 border-r border-gray-600">
        {replay ? (
          <div className="flex justify-between mt-1 w-40">
            <StepButton left onClick={moveBackward}>
              <Vertical left />
              <Arrow left />
            </StepButton>
            <PlayButton onClick={compile} />
            <StepButton type="button" onClick={moveForward}>
              <Arrow />
              <Vertical />
            </StepButton>
          </div>
        ) : (
          <PlayButton onClick={compile} />
        )}
        <div className="flex">
          <div className="mr-2 pt-1">
            <input
              type="checkbox"
              id="replay"
              checked={replay}
              onChange={handleCheckBox}
            />
            <span className="ml-1 text-white">Replay</span>
          </div>
          <div className="pb-5 ml-2">
            <input
              style={{ display: "none" }}
              type="file"
              ref={hiddenFileInput}
              onChange={handleOnChange}
            />
            <button
              className="bg-blue-600 hover:bg-blue-800 text-white py-1 px-2 rounded"
              type="button"
              onClick={handleOnClick}
            >
              Upload a File
            </button>
          </div>
        </div>
      </nav>
    </div>
=======
    <nav className="h-12 w-full bg-gray-800 flex p-2 border-b border-gray-600">
      <div className="pb-5 ml-2">
        <input
          style={{ display: "none" }}
          type="file"
          ref={hiddenFileInput}
          onChange={handleOnChange}
        />
        <button
          className="bg-blue-600 hover:bg-blue-800 text-white py-1 px-2 rounded"
          type="button"
          onClick={handleOnClick}
        >
          Upload a File
        </button>
      </div>
      <div className="ml-5 pt-1">
        <button type="button" onClick={handleCheckBox}>
          <input
            type="checkbox"
            id="replay"
            checked={replay}
            onChange={handleCheckBox}
          />
          <span className="ml-1 text-white">Replay</span>
        </button>
      </div>
      {replay ? (
        <>
          <button
            className="bg-blue-600 hover:bg-blue-800 text-white text-bold py px-4 rounded ml-8"
            type="button"
            onClick={moveBackward}
          >
            Prev
          </button>
          <button
            className="bg-blue-600 hover:bg-blue-800 text-white text-bold py px-4 rounded ml-8"
            type="button"
            onClick={compile}
          >
            Run
          </button>
          <button
            className="bg-blue-600 hover:bg-blue-800 text-white text-bold py px-4 rounded ml-8"
            type="button"
            onClick={moveForward}
          >
            Next
          </button>{" "}
        </>
      ) : (
        <button
          className="bg-blue-600 hover:bg-blue-800 text-white text-bold py px-4 rounded ml-8"
          type="button"
          onClick={compile}
        >
          Play
        </button>
      )}
    </nav>
>>>>>>> ba5fc22e
  );
}

const PlayButton = styled.button`
  width: 0;
  height: 24px;
  border-style: solid;
  border-color: transparent transparent transparent #d3d3d3;
  box-sizing: border-box;
  border-width: 12px 0px 12px 18px;
  transition: 200ms all ease;
  margin: 0 10px;
  &:hover {
    border-color: transparent transparent transparent #808080;
  }
`;

const Vertical = styled.span`
  width: 0;
  height: 24px;
  border-style: solid;
  border-color: ${({ left }) =>
    left
      ? "transparent #d3d3d3 transparent transparent"
      : "transparent transparent transparent #d3d3d3"};
  box-sizing: border-box;
  border-width: ${({ left }) =>
    left ? "0px 5px 0px 15px" : "0px 15px 0px 5px"};
`;

const StepButton = styled.button`
  display: flex;
  flex-direction: row;
  margin: 0 5px;
  transition: 200ms all ease;
  &:hover ${Vertical} {
    border-color: ${({ left }) =>
      left
        ? "transparent #808080 transparent transparent"
        : "transparent transparent transparent #808080"};
  }
`;

const Arrow = styled.span`
  width: 0;
  height: 24px;
  border-style: solid;
  border-color: transparent transparent transparent #d3d3d3;
  box-sizing: border-box;
  border-width: 12px 0px 12px 18px;
  transform: ${({ left }) => (left ? "rotate(180deg)" : "rotate(0)")};
  ${StepButton}:hover & {
    border-color: transparent transparent transparent #808080;
  }
`;<|MERGE_RESOLUTION|>--- conflicted
+++ resolved
@@ -74,7 +74,6 @@
   }
 
   return (
-<<<<<<< HEAD
     <div className="w-full bg-gray-800 border-b border-gray-600">
       <nav className="h-12 w-1/2 justify-between flex p-2 border-r border-gray-600">
         {replay ? (
@@ -94,13 +93,15 @@
         )}
         <div className="flex">
           <div className="mr-2 pt-1">
-            <input
-              type="checkbox"
-              id="replay"
-              checked={replay}
-              onChange={handleCheckBox}
-            />
-            <span className="ml-1 text-white">Replay</span>
+            <button type="button" onClick={handleCheckBox}>
+              <input
+                type="checkbox"
+                id="replay"
+                checked={replay}
+                onChange={handleCheckBox}
+              />
+              <span className="ml-1 text-white">Replay</span>
+            </button>
           </div>
           <div className="pb-5 ml-2">
             <input
@@ -120,69 +121,6 @@
         </div>
       </nav>
     </div>
-=======
-    <nav className="h-12 w-full bg-gray-800 flex p-2 border-b border-gray-600">
-      <div className="pb-5 ml-2">
-        <input
-          style={{ display: "none" }}
-          type="file"
-          ref={hiddenFileInput}
-          onChange={handleOnChange}
-        />
-        <button
-          className="bg-blue-600 hover:bg-blue-800 text-white py-1 px-2 rounded"
-          type="button"
-          onClick={handleOnClick}
-        >
-          Upload a File
-        </button>
-      </div>
-      <div className="ml-5 pt-1">
-        <button type="button" onClick={handleCheckBox}>
-          <input
-            type="checkbox"
-            id="replay"
-            checked={replay}
-            onChange={handleCheckBox}
-          />
-          <span className="ml-1 text-white">Replay</span>
-        </button>
-      </div>
-      {replay ? (
-        <>
-          <button
-            className="bg-blue-600 hover:bg-blue-800 text-white text-bold py px-4 rounded ml-8"
-            type="button"
-            onClick={moveBackward}
-          >
-            Prev
-          </button>
-          <button
-            className="bg-blue-600 hover:bg-blue-800 text-white text-bold py px-4 rounded ml-8"
-            type="button"
-            onClick={compile}
-          >
-            Run
-          </button>
-          <button
-            className="bg-blue-600 hover:bg-blue-800 text-white text-bold py px-4 rounded ml-8"
-            type="button"
-            onClick={moveForward}
-          >
-            Next
-          </button>{" "}
-        </>
-      ) : (
-        <button
-          className="bg-blue-600 hover:bg-blue-800 text-white text-bold py px-4 rounded ml-8"
-          type="button"
-          onClick={compile}
-        >
-          Play
-        </button>
-      )}
-    </nav>
->>>>>>> ba5fc22e
   );
 }
 
