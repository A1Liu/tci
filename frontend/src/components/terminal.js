--- conflicted
+++ resolved
@@ -1,116 +1,3 @@
-<<<<<<< HEAD
-import React, { Component } from "react";
-
-const output = [[]];
-let lineNum = 0;
-let focus = false;
-
-function caretToggle() {
-  if (!focus) {
-    return;
-  }
-  const caret = document.getElementsByClassName("term-caret")[0];
-  if (caret.classList.contains("blink")) {
-    caret.classList.remove("blink");
-  } else {
-    caret.classList.add("blink");
-  }
-}
-
-function focusTerminal() {
-  const terminalDiv = document.getElementById("terminal-text");
-  terminalDiv.classList.add("focus");
-  focus = true;
-}
-
-function unFocusTerminal() {
-  const terminalDiv = document.getElementById("terminal-text");
-  const caret = document.getElementsByClassName("term-caret")[0];
-  terminalDiv.classList.remove("focus");
-  caret.classList.add("blink");
-  focus = false;
-}
-
-function print(outputStr) {
-  const terminalText = document.querySelector("#terminal-text");
-  const result = terminalText.childNodes[0];
-  // print on new line if line has commands
-  if (output[lineNum].length !== 0) {
-    result.nodeValue += "\n";
-    lineNum += 1;
-    output.push([]);
-  }
-  for (let i = 0; i < outputStr.length; i += 1) {
-    const character = outputStr[i];
-    output[lineNum].push(character);
-    result.nodeValue += character;
-  }
-  // add a new line after print
-  result.nodeValue += "\nroot$ ";
-  lineNum += 1;
-  output.push([]);
-}
-
-function unwind(num) {
-  const terminalText = document.querySelector("#terminal-text");
-  const result = terminalText.childNodes[0];
-  let newNum = num;
-  // dont let unwind if nothing to unwind
-  if (result.nodeValue.length <= 6) {
-    result.nodeValue = "root$ ";
-    return;
-  }
-  // delete entire line if unwind is large enough
-  if (num > output[lineNum].length) {
-    newNum -= output[lineNum].length;
-    result.nodeValue = result.nodeValue.substring(
-      0,
-      result.nodeValue.length - output[lineNum].length - 7
-    );
-    // do not remove last entry in output
-    if (output.length > 1) {
-      output.pop();
-      lineNum -= 1;
-    } else {
-      output[lineNum] = [];
-    }
-    // if there is more characters to delete continue deletion
-    if (newNum >= 0) {
-      unwind(newNum);
-    }
-  } else if (output[lineNum].length > 0) {
-    result.nodeValue = result.nodeValue.substring(
-      0,
-      result.nodeValue.length - newNum
-    );
-    output[lineNum] = output[lineNum].slice(0, -newNum);
-  }
-}
-
-function logKey(e) {
-  if (!focus) {
-    return;
-  }
-  // prevent scrolling with spacebar
-  if (e.keyCode === 32 && e.target === document.body) {
-    e.preventDefault();
-  }
-  const terminalText = document.querySelector("#terminal-text");
-  const character = `${String.fromCharCode(e.keyCode)}`.toLowerCase();
-  const result = terminalText.childNodes[0];
-  if (e.keyCode === 13) {
-    // enter pressed
-    let command = output[lineNum].join("");
-    command = command.replace(/\s/g, ""); // remove spaces
-    if (command === "unwind") {
-      unwind(5 + 6);
-    } else if (command === "print") {
-      print("test\ntest2");
-    } else {
-      lineNum += 1;
-      output.push([]);
-      result.nodeValue += "\nroot$ ";
-=======
 import React, { useEffect, useState } from "react";
 import { useFileUpload } from "./fileUploadContext";
 
@@ -124,7 +11,6 @@
       currentContent += `...Program exit with exit code ${response.data.ret}`;
     } else if (response.response === "Stdout") {
       currentContent += `${response.data} \n\n`;
->>>>>>> 4c288837
     }
     setContent(currentContent);
   }, [response]);
