use crate::ast::*;
use crate::buckets::*;
use crate::filedb::*;
use crate::util::*;
use std::collections::{HashMap, HashSet};

pub fn unify<'a>(
    env: CheckEnv<'_, 'a>,
    l: TCExpr<'a>,
    r: TCExpr<'a>,
) -> Result<(TCExpr<'a>, TCExpr<'a>), Error> {
    if l.expr_type == r.expr_type {
        return Ok((l, r));
    }

    let l_et = env.resolve_typedef(l.expr_type, l.loc)?;
    let r_et = env.resolve_typedef(r.expr_type, r.loc)?;

    if l_et.to_shallow() == r_et.to_shallow() {
        return Ok((l, r));
    }

    let (l_rank, r_rank) = (l_et.rank(), r_et.rank());
    if l_rank == 0 || r_rank == 0 {
        return Err(error!(
            "can't unify these two types",
            l.loc,
            format!("this has type {}", l.expr_type.display(env.files)),
            r.loc,
            format!("this has type {}", r.expr_type.display(env.files))
        ));
    }

    if l_rank > r_rank {
        let key = (r_et.to_shallow(), l_et.to_shallow());
        let r = OVERLOADS.expr_to_type.get(&key).unwrap()(env.buckets, r, l_et);
        return Ok((l, r));
    } else {
        let key = (l_et.to_shallow(), r_et.to_shallow());
        let l = OVERLOADS.expr_to_type.get(&key).unwrap()(env.buckets, l, r_et);
        return Ok((l, r));
    }
}

type BinOpTransform =
    for<'b> fn(CheckEnv<'_, 'b>, TCExpr<'b>, TCExpr<'b>) -> Result<TCExpr<'b>, Error>;
type UnOpTransform = for<'b> fn(BucketListRef<'b>, TCExpr<'b>, CodeLoc) -> TCExpr<'b>;
type Transform = for<'b> fn(BucketListRef<'b>, TCExpr<'b>, TCType) -> TCExpr<'b>;

// Implicit Transforms

pub type BinOpOverloads = HashMap<(BinOp, TCShallowType, TCShallowType), BinOpTransform>;
pub type UnifiedBinOpOL = HashMap<(BinOp, TCShallowType), BinOpTransform>;
pub type UnOpOverloads = HashMap<(UnaryOp, TCShallowType), UnOpTransform>;
pub type BinOpValids = HashSet<(BinOp, TCShallowType)>;
pub type AssignOL = HashMap<(TCShallowType, TCShallowType), Transform>;

pub struct Overloads {
    pub unary_op: UnOpOverloads,
    pub bin_op: BinOpOverloads,
    pub unified_bin_op: UnifiedBinOpOL,
    pub left_op: BinOpValids,
    pub right_op: BinOpValids,
    pub expr_to_type: AssignOL,
}

pub static OVERLOADS: LazyStatic<Overloads> = lazy_static!(overloads, Overloads, {
    let mut bin_op: BinOpOverloads = HashMap::new();
    let mut unary_op: UnOpOverloads = HashMap::new();
    let mut unified_bin_op: UnifiedBinOpOL = HashMap::new();
    let mut left_op: BinOpValids = HashSet::new();
    let mut right_op: BinOpValids = HashSet::new();
    let mut expr_to_type: AssignOL = HashMap::new();

    macro_rules! add_unified_bin_op {
        ($op:ident, $ty:ident, $expr_kind:ident, $type_kind:ident) => {{
            unified_bin_op.insert((BinOp::$op, TCShallowType::$ty), |env, l, r| {
                return Ok(TCExpr {
                    kind: TCExprKind::$expr_kind(env.buckets.add(l), env.buckets.add(r)),
                    expr_type: TCType::new(TCTypeKind::$type_kind, 0),
                    loc: l_from(l.loc, r.loc),
                });
            });
        }};
    }

    add_unified_bin_op!(Add, I32, AddU32, I32);
    add_unified_bin_op!(Add, U32, AddU32, U32);
    add_unified_bin_op!(Add, U64, AddU64, U64);
    add_unified_bin_op!(Add, I64, AddU64, I64);

    add_unified_bin_op!(Sub, I32, SubI32, I32);

    add_unified_bin_op!(Div, I32, DivI32, I32);
    add_unified_bin_op!(Div, U64, DivU64, U64);

    add_unified_bin_op!(Lt, I32, LtI32, I8);

    add_unified_bin_op!(Geq, I32, GeqI32, I8);

    add_unified_bin_op!(Gt, I32, GtI32, I8);

    add_unified_bin_op!(Eq, I32, Eq32, I8);

    macro_rules! add_un_op_ol {
        ($op:ident, $operand:ident, $func:expr) => {{
            unary_op.insert((UnaryOp::$op, TCShallowType::$operand), $func);
        }};
    }

    add_un_op_ol!(Neg, I32, |buckets, op, loc| {
        let result_type = TCType::new(TCTypeKind::I32, 0);
        let negative_one = TCExpr {
            loc,
            kind: TCExprKind::I32Literal(-1),
            expr_type: result_type,
        };
        return TCExpr {
            loc,
            kind: TCExprKind::MulI32(buckets.add(negative_one), buckets.add(op)),
            expr_type: result_type,
        };
    });

    macro_rules! add_op_ol {
        ($op:ident, $left:ident, $right:ident, $func:expr) => {{
            bin_op.insert(
                (BinOp::$op, TCShallowType::$left, TCShallowType::$right),
                $func,
            );
            left_op.insert((BinOp::$op, TCShallowType::$left));
            right_op.insert((BinOp::$op, TCShallowType::$right));
        }};
    }

    add_op_ol!(Add, Pointer, I32, |env, l, r| {
        let result_type = l.expr_type;

        let r = TCExpr {
            loc: r.loc,
            kind: TCExprKind::SConv32To64(env.buckets.add(r)),
            expr_type: TCType::new(TCTypeKind::I64, 0),
        };

        let size_of_elements = TCExpr {
            loc: l.loc,
            kind: TCExprKind::I64Literal(env.deref(&result_type, l.loc)?.size() as i64),
            expr_type: TCType::new(TCTypeKind::I64, 0),
        };

        let r = TCExpr {
            loc: r.loc,
            kind: TCExprKind::MulI64(env.buckets.add(r), env.buckets.add(size_of_elements)),
            expr_type: TCType::new(TCTypeKind::I64, 0),
        };

        return Ok(TCExpr {
            loc: l_from(l.loc, r.loc),
            expr_type: l.expr_type,
            kind: TCExprKind::AddU64(env.buckets.add(l), env.buckets.add(r)),
        });
    });

    add_op_ol!(Add, Pointer, U64, |env, l, r| {
        let result_type = l.expr_type;

        let size_of_elements = TCExpr {
            loc: l.loc,
            kind: TCExprKind::U64Literal(env.deref(&result_type, l.loc)?.size() as u64),
            expr_type: TCType::new(TCTypeKind::U64, 0),
        };

        let r = TCExpr {
            loc: r.loc,
            kind: TCExprKind::MulU64(env.buckets.add(r), env.buckets.add(size_of_elements)),
            expr_type: TCType::new(TCTypeKind::U64, 0),
        };

        return Ok(TCExpr {
            loc: l_from(l.loc, r.loc),
            expr_type: l.expr_type,
            kind: TCExprKind::AddU64(env.buckets.add(l), env.buckets.add(r)),
        });
    });

<<<<<<< HEAD
    add_op_ol!(Leq, I32, I32, |buckets, l, r| {
        let result_type = TCType::new(TCTypeKind::Char, 0);

        return Ok(TCExpr {
            loc: l_from(l.loc, r.loc),
            kind: TCExprKind::LeqI32(buckets.add(l), buckets.add(r)),
            expr_type: result_type,
        });
    });

    add_op_ol!(Eq, I32, I32, |buckets, l, r| {
        let result_type = TCType::new(TCTypeKind::Char, 0);
=======
    add_op_ol!(Sub, Pointer, U64, |env, l, r| {
        let expr_type = l.expr_type;
>>>>>>> 39edef45

        return Ok(TCExpr {
            loc: l_from(l.loc, r.loc),
            kind: TCExprKind::SubU64(env.buckets.add(l), env.buckets.add(r)),
            expr_type,
        });
    });

    macro_rules! add_assign_ol {
        ($left:ident, $right:ident, $expr_kind:ident) => {{
            expr_to_type.insert(
                (TCShallowType::$left, TCShallowType::$right),
                |buckets, e, t| {
                    return TCExpr {
                        loc: e.loc,
                        kind: TCExprKind::$expr_kind(buckets.add(e)),
                        expr_type: t,
                    };
                },
            );
        }};
    }

    add_assign_ol!(I8, I32, SConv8To32);
    add_assign_ol!(Pointer, VoidPointer, TypePun);
    add_assign_ol!(VoidPointer, Pointer, TypePun);
    add_assign_ol!(Pointer, Pointer, TypePun);
    add_assign_ol!(I32, VoidPointer, SConv32To64);
    add_assign_ol!(I32, Pointer, SConv32To64);
    add_assign_ol!(I32, U64, SConv32To64);
    add_assign_ol!(U32, U64, ZConv32To64);
    add_assign_ol!(U64, I32, ZConv64To32);

    Overloads {
        unary_op,
        bin_op,
        unified_bin_op,
        left_op,
        right_op,
        expr_to_type,
    }
});

fn get_overload(
    env: CheckEnv,
    op: BinOp,
    l: &TCExpr,
    r: &TCExpr,
) -> Result<Option<BinOpTransform>, Error> {
    let l_et = env.resolve_typedef(l.expr_type, l.loc)?;
    let r_et = env.resolve_typedef(r.expr_type, r.loc)?;

    let key = (op, l_et.to_shallow(), r_et.to_shallow());
    match OVERLOADS.bin_op.get(&key) {
        Some(bin_op) => return Ok(Some(*bin_op)),
        None => return Ok(None),
    }
}

pub struct LocalTypeEnv {
    pub symbols: HashMap<u32, TCVar>,
    pub return_type: TCType,
    pub rtype_loc: CodeLoc,
    pub parent: *const LocalTypeEnv,
    pub decl_idx: i16,
}

impl LocalTypeEnv {
    pub fn new(return_type: TCType, rtype_loc: CodeLoc) -> Self {
        Self {
            symbols: HashMap::new(),
            return_type,
            rtype_loc,
            parent: core::ptr::null(),
            decl_idx: 0,
        }
    }

    pub fn child(&self) -> Self {
        if self.symbols.is_empty() {
            // for the case of chained if-else
            Self {
                symbols: HashMap::new(),
                return_type: self.return_type,
                rtype_loc: self.rtype_loc,
                parent: self.parent,
                decl_idx: self.decl_idx,
            }
        } else {
            Self {
                symbols: HashMap::new(),
                return_type: self.return_type,
                rtype_loc: self.rtype_loc,
                decl_idx: self.decl_idx,
                parent: self,
            }
        }
    }

    pub fn var(&self, id: u32) -> Option<&TCVar> {
        if let Some(var_type) = self.symbols.get(&id) {
            return Some(var_type);
        }

        if self.parent.is_null() {
            return None;
        }

        return unsafe { &*self.parent }.var(id);
    }

    pub fn add_var(&mut self, ident: u32, tc_value: TCVar) -> Result<(), Error> {
        let tc_loc = tc_value.loc;
        if let Some(var_type) = self.symbols.insert(ident, tc_value) {
            return Err(error!(
                "name redefined in scope",
                var_type.loc, "first declaration defined here", tc_loc, "redecaration defined here"
            ));
        }

        return Ok(());
    }

    pub fn add_local(&mut self, ident: u32, decl_type: TCType, loc: CodeLoc) -> Result<(), Error> {
        let tc_var = TCVar {
            decl_type,
            var_offset: self.decl_idx,
            loc,
        };

        self.decl_idx += 1;

        return self.add_var(ident, tc_var);
    }
}

#[derive(Debug)]
pub struct TypeEnv {
    pub structs: HashMap<u32, TCStruct>,
    pub anon_structs: HashMap<CodeLoc, TCStruct>,
    pub typedefs: HashMap<u32, TCTypedef>,
}

impl TypeEnv {
    pub fn new() -> Self {
        Self {
            structs: HashMap::new(),
            anon_structs: HashMap::new(),
            typedefs: HashMap::new(),
        }
    }

    /// Used to check the return type of functions
    pub fn check_func_itype(
        &self,
        decl_idx: u32,
        itype: IType,
        loc: CodeLoc,
    ) -> Result<TCType, Error> {
        let mut tc_type = itype.into();
        match &mut tc_type.kind {
            TCTypeKind::Struct { ident, sa } => {
                *sa = self.check_struct_type(*ident, decl_idx, tc_type.pointer_count, loc)?;
            }
            TCTypeKind::AnonStruct { loc, sa } => {}
            TCTypeKind::Ident { ident, sa: i_sa } => {
                let map_err = || typedef_not_defined(loc);
                let typedef = self.typedefs.get(&ident).ok_or_else(map_err)?;

                if typedef.defn_idx > decl_idx {
                    return Err(typedef_defined_later(typedef.loc, loc));
                }

                *i_sa = sa(typedef.typedef.size(), typedef.typedef.align());
            }
            _ => {}
        }

        match tc_type.array_kind {
            TCArrayKind::None => {}
            TCArrayKind::Fixed(_) => {
                tc_type.pointer_count += 1;
                tc_type.array_kind = TCArrayKind::None;
            }
        }

        return Ok(tc_type);
    }

    #[inline]
    pub fn check_return_type(
        &self,
        decl_idx: u32,
        ast_type: &ASTType,
        pointer_count: u32,
    ) -> Result<TCType, Error> {
        self.check_type(
            decl_idx,
            ast_type,
            DeclReceiver {
                pointer_count,
                ident: !0,
                array_dims: &[],
                loc: NO_FILE,
            },
            false,
        )
    }

    pub fn check_type(
        &self,
        decl_idx: u32,
        ast_type: &ASTType,
        recv: DeclReceiver,
        is_stack_local: bool,
    ) -> Result<TCType, Error> {
        let array_kind = match recv.array_dims.len() {
            0 => TCArrayKind::None,
            1 => {
                if recv.array_dims[0] == TC_UNKNOWN_ARRAY_SIZE {
                    TCArrayKind::Fixed(0)
                } else {
                    TCArrayKind::Fixed(recv.array_dims[0])
                }
            }
            _ => return Err(array_dimensions_too_high(recv.loc)),
        };

        use ASTTypeKind as ATK;
        let kind = match &ast_type.kind {
            ATK::Int => TCTypeKind::I32,
            ATK::UnsignedInt | ATK::Unsigned => TCTypeKind::U32,
            ATK::Char => TCTypeKind::I8,
            ATK::UnsignedChar => TCTypeKind::U8,
            ATK::Long | ATK::LongInt | ATK::LongLongInt | ATK::LongLong => TCTypeKind::I64,
            ATK::UnsignedLong
            | ATK::UnsignedLongInt
            | ATK::UnsignedLongLongInt
            | ATK::UnsignedLongLong => TCTypeKind::U64,
            ATK::Void => TCTypeKind::Void,
            ATK::Struct(decl) => match decl {
                StructDecl::Named(ident) => TCTypeKind::Struct {
                    ident: *ident,
                    sa: self.check_struct_type(*ident, decl_idx, recv.pointer_count, recv.loc)?,
                },
                StructDecl::NamedDef { members, .. } | StructDecl::Unnamed(members) => {
                    return Err(error!(
                        "struct definition not allowed here",
                        ast_type.loc, "struct definition found here"
                    ))
                }
            },
            &ATK::Ident(ident) => {
                let map_err = || typedef_not_defined(ast_type.loc);
                let typedef = self.typedefs.get(&ident).ok_or_else(map_err)?;

                if typedef.defn_idx > decl_idx {
                    return Err(typedef_defined_later(typedef.loc, ast_type.loc));
                }

                TCTypeKind::Ident {
                    ident,
                    sa: sa(typedef.typedef.size(), typedef.typedef.align()),
                }
            }
        };

        let mut tc_type = TCType::new_array(kind, recv.pointer_count, array_kind);
        if is_stack_local {
            return Ok(tc_type);
        }

        match tc_type.array_kind {
            TCArrayKind::None => {}
            TCArrayKind::Fixed(_) => {
                tc_type.pointer_count += 1;
                tc_type.array_kind = TCArrayKind::None;
            }
        }

        return Ok(tc_type);
    }

    pub fn resolve_typedef(&self, mut expr_type: TCType, loc: CodeLoc) -> Result<TCType, Error> {
        let map_err = || typedef_not_defined(loc);
        while let TCTypeKind::Ident { ident, .. } = expr_type.kind {
            if expr_type.pointer_count != 0 {
                break;
            }

            expr_type = self.typedefs.get(&ident).ok_or_else(map_err)?.typedef;
        }
        return Ok(expr_type);
    }

    // TODO make this work with implicit type conversions
    pub fn implicit_convert<'b>(
        &self,
        buckets: BucketListRef<'b>,
        files: &FileDb,
        assign_type: &TCType,
        assign_loc: CodeLoc,
        assign_loc_is_defn: bool,
        expr: TCExpr<'b>,
    ) -> Result<TCExpr<'b>, Error> {
        if assign_type == &expr.expr_type {
            return Ok(expr);
        }

        let expr_type = self.resolve_typedef(expr.expr_type, expr.loc)?;
        let assign_type = self.resolve_typedef(*assign_type, assign_loc)?;
        let key = (expr_type.to_shallow(), assign_type.to_shallow());
        match OVERLOADS.expr_to_type.get(&key) {
            Some(transform) => return Ok(transform(buckets, expr, assign_type)),
            None => {}
        }

        match expr.expr_type.array_kind {
            TCArrayKind::None => {}
            TCArrayKind::Fixed(n) => {
                let array_ptr = TCExpr {
                    expr_type: TCType::new(expr.expr_type.kind, expr.expr_type.pointer_count + 1),
                    loc: expr.loc,
                    kind: TCExprKind::TypePun(buckets.add(expr)),
                };

                return self.implicit_convert(
                    buckets,
                    files,
                    &assign_type,
                    assign_loc,
                    assign_loc_is_defn,
                    array_ptr,
                );
            }
        }

        if assign_loc_is_defn {
            return Err(error!(
                "value cannot be converted to target type",
                expr.loc,
                format!("this has type `{}`", expr.expr_type.display(files)),
                assign_loc,
                format!(
                    "target type defined here to be `{}`",
                    assign_type.display(files)
                )
            ));
        }

        return Err(error!(
            "value cannot be converted to target type",
            expr.loc,
            format!("this has type `{}`", expr.expr_type.display(files)),
            assign_loc,
            format!("this has type `{}`", assign_type.display(files))
        ));
    }

    pub fn cast_convert<'b>(
        &self,
        buckets: BucketListRef<'b>,
        files: &FileDb,
        cast_to: &TCType,
        cast_to_loc: CodeLoc,
        expr: TCExpr<'b>,
    ) -> Result<TCExpr<'b>, Error> {
        if cast_to == &expr.expr_type {
            return Ok(expr);
        }

        let key = (expr.expr_type.to_shallow(), cast_to.to_shallow());
        match OVERLOADS.expr_to_type.get(&key) {
            Some(transform) => return Ok(transform(buckets, expr, *cast_to)),
            None => {}
        }

        match expr.expr_type.array_kind {
            TCArrayKind::None => {}
            TCArrayKind::Fixed(n) => {
                let array_ptr = TCExpr {
                    expr_type: TCType::new(expr.expr_type.kind, expr.expr_type.pointer_count + 1),
                    loc: expr.loc,
                    kind: TCExprKind::TypePun(buckets.add(expr)),
                };
                return self.cast_convert(buckets, files, cast_to, cast_to_loc, array_ptr);
            }
        }

        return Err(error!(
            "value cannot be converted to target type",
            expr.loc,
            format!("this has type `{}`", expr.expr_type.display(files)),
            cast_to_loc,
            format!("this has type `{}`", cast_to.display(files))
        ));
    }

    pub fn check_struct_type(
        &self,
        struct_ident: u32,
        decl_idx: u32,
        pointer_count: u32,
        loc: CodeLoc,
    ) -> Result<SizeAlign, Error> {
        let no_struct = || error!("referenced struct doesn't exist", loc, "struct used here");

        let struct_type = self.structs.get(&struct_ident).ok_or_else(no_struct)?;
        if struct_type.decl_idx > decl_idx {
            return Err(error!(
                "used type declared later in file",
                struct_type.decl_loc, "type is declared here", loc, "type is used here"
            ));
        }

        if let Some(defn) = &struct_type.defn {
            if defn.meta.defn_idx > decl_idx {
                if pointer_count == 0 {
                    return Err(error!(
                        "used type defined later in file",
                        defn.meta.loc, "type is defined here", loc, "type is used here"
                    ));
                }

                return Ok(TC_UNKNOWN_SA);
            }

            return Ok(defn.meta.sa);
        } else if pointer_count == 0 {
            return Err(error!(
                "referenced incomplete type without pointer indirection",
                struct_type.decl_loc, "incomplete type declared here", loc, "type used here"
            ));
        } else {
            // type incomplete but we have a pointer to it
            return Ok(TC_UNKNOWN_SA);
        }
    }

    pub fn check_struct_member(
        &self,
        struct_ident: u32,
        decl_idx: u32,
        loc: CodeLoc,
        member_ident: u32,
    ) -> Result<TCStructMember, Error> {
        let struct_info = self.structs.get(&struct_ident).unwrap();
        let defn = if let Some(defn) = &struct_info.defn {
            defn
        } else {
            return Err(error!(
                "tried to dereference undefined struct type",
                loc, "member access here"
            ));
        };

        if defn.meta.defn_idx > decl_idx {
            return Err(error!(
                "struct is defined later in the file for struct pointer dereference (order matters in C)",
                defn.meta.loc,
                "struct defined here",
                loc,
                "struct pointer dereferenced here"
            ));
        }

        #[rustfmt::skip]
        let member = if let Some(member) = defn.members.iter().find(|member| member.ident == member_ident) {
            member
        } else {
            return Err(error!(
                "couldn't find member in struct definition",
                defn.meta.loc, "struct defined here", loc, "member accessed here"
            ));
        };

        let mut member = *member;
        if let TCTypeKind::Struct { ident, sa } = &mut member.decl_type.kind {
            if let Some(struct_defn) = &self.structs[ident].defn {
                if struct_defn.meta.defn_idx < decl_idx {
                    *sa = struct_defn.meta.sa;
                }
            }
        }

        return Ok(member);
    }
}

#[derive(Clone, Copy)]
pub struct CheckEnv<'a, 'b> {
    pub buckets: BucketListRef<'b>,
    pub types: &'a TypeEnv,
    pub func_types: &'a HashMap<u32, TCFuncType>,
    pub files: &'a FileDb,
    pub decl_idx: u32,
}

impl<'a, 'b> CheckEnv<'a, 'b> {
    pub fn new(
        buckets: BucketListRef<'b>,
        types: &'a TypeEnv,
        func_types: &'a HashMap<u32, TCFuncType>,
        files: &'a FileDb,
        decl_idx: u32,
    ) -> Self {
        Self {
            buckets,
            types,
            func_types,
            files,
            decl_idx,
        }
    }

    pub fn deref(&self, tc_type: &TCType, value_loc: CodeLoc) -> Result<TCType, Error> {
        if tc_type.pointer_count == 0 && tc_type.array_kind == TCArrayKind::None {
            if let TCTypeKind::Ident { ident, sa } = &tc_type.kind {
                return self.deref(&self.types.typedefs[ident].typedef, value_loc);
            }

            return Err(error!(
                "cannot dereference values that aren't pointers",
                value_loc,
                format!(
                    "value has type {}, which cannot be dereferenced",
                    tc_type.display(self.files)
                )
            ));
        }

        let result_type = match tc_type.array_kind {
            TCArrayKind::None => TCType::new(tc_type.kind, tc_type.pointer_count - 1),
            TCArrayKind::Fixed(_) => TCType::new(tc_type.kind, tc_type.pointer_count),
        };

        if result_type.pointer_count > 0 {
            return Ok(result_type);
        }

        if let TCTypeKind::Struct {
            sa: TC_UNKNOWN_SA, ..
        } = result_type.kind
        {
            return Err(error!(
                "cannot dereference pointer to struct of unknown size",
                value_loc,
                format!(
                    "value has type {}, which cannot be dereferenced",
                    tc_type.display(self.files)
                )
            ));
        }

        return Ok(result_type);
    }

    pub fn resolve_typedef(&self, mut expr_type: TCType, loc: CodeLoc) -> Result<TCType, Error> {
        let map_err = || typedef_not_defined(loc);
        while let TCTypeKind::Ident { ident, .. } = expr_type.kind {
            if expr_type.pointer_count != 0 {
                break;
            }

            expr_type = self.types.typedefs.get(&ident).ok_or_else(map_err)?.typedef;
        }
        return Ok(expr_type);
    }

    #[inline]
    pub fn check_return_type(
        &self,
        ast_type: &ASTType,
        pointer_count: u32,
    ) -> Result<TCType, Error> {
        self.types.check_type(
            self.decl_idx,
            ast_type,
            DeclReceiver {
                pointer_count,
                ident: !0,
                array_dims: &[],
                loc: NO_FILE,
            },
            false,
        )
    }

    pub fn check_decl_type(&self, ast_type: &ASTType, recv: DeclReceiver) -> Result<TCType, Error> {
        self.types.check_type(self.decl_idx, ast_type, recv, true)
    }

    #[inline]
    pub fn check_type(&self, ast_type: &ASTType, recv: DeclReceiver) -> Result<TCType, Error> {
        self.types.check_type(self.decl_idx, ast_type, recv, false)
    }

    #[inline]
    pub fn param_convert(
        &self,
        asgn_type: &TCType,
        asgn_loc: CodeLoc,
        expr: TCExpr<'b>,
    ) -> Result<TCExpr<'b>, Error> {
        self.types
            .implicit_convert(self.buckets, self.files, asgn_type, asgn_loc, true, expr)
    }

    #[inline]
    pub fn return_convert(
        &self,
        asgn_type: &TCType,
        asgn_loc: CodeLoc,
        expr: TCExpr<'b>,
    ) -> Result<TCExpr<'b>, Error> {
        self.types
            .implicit_convert(self.buckets, self.files, asgn_type, asgn_loc, true, expr)
    }

    #[inline]
    pub fn decl_assign_convert(
        &self,
        asgn_type: &mut TCType,
        asgn_loc: CodeLoc,
        expr: TCExpr<'b>,
    ) -> Result<TCExpr<'b>, Error> {
        if let TCExprKind::BraceList(list) = expr.kind {
            match &mut asgn_type.array_kind {
                TCArrayKind::None => {
                    return Err(error!(
                        "used an initializer list to initialize something other than an array",
                        expr.loc, "initializer list used here"
                    ));
                }
                TCArrayKind::Fixed(len) => {
                    let element_type = TCType::new(asgn_type.kind, asgn_type.pointer_count);
                    if *len == 0 {
                        *len = list.len() as u32;
                    }

                    if list.len() as u32 != *len {
                        return Err(error!(
                            "array length is not the same as declared array length",
                            asgn_loc,
                            "array length declared here",
                            expr.loc,
                            format!("array has length {}", list.len())
                        ));
                    }

                    let mut array_elements = Vec::new();
                    for expr in list {
                        array_elements.push(self.param_convert(&element_type, asgn_loc, *expr)?);
                    }

                    return Ok(TCExpr {
                        kind: TCExprKind::Array(self.buckets.add_array(array_elements)),
                        expr_type: TCType::new_array(
                            asgn_type.kind,
                            asgn_type.pointer_count,
                            TCArrayKind::Fixed(*len),
                        ),
                        loc: expr.loc,
                    });
                }
            }
        }

        if let TCTypeKind::Uninit { .. } = expr.expr_type.kind {
            if asgn_type.array_kind == TCArrayKind::Fixed(0) {
                return Err(error!("arrays need to be initialized with an initializer list or declared with an explicit size", asgn_loc, "variable declared here"));
            }

            return Ok(TCExpr {
                kind: TCExprKind::Uninit,
                expr_type: *asgn_type,
                loc: expr.loc,
            });
        }

        self.types
            .implicit_convert(self.buckets, self.files, asgn_type, asgn_loc, false, expr)
    }

    #[inline]
    pub fn assign_convert(
        &self,
        asgn_type: &TCType,
        asgn_loc: CodeLoc,
        expr: TCExpr<'b>,
    ) -> Result<TCExpr<'b>, Error> {
        self.types
            .implicit_convert(self.buckets, self.files, asgn_type, asgn_loc, false, expr)
    }

    #[inline]
    pub fn cast_convert(
        &self,
        cast_to: &TCType,
        cast_to_loc: CodeLoc,
        expr: TCExpr<'b>,
    ) -> Result<TCExpr<'b>, Error> {
        self.types
            .cast_convert(self.buckets, self.files, cast_to, cast_to_loc, expr)
    }

    #[inline]
    pub fn check_struct_member(
        &self,
        struct_ident: u32,
        loc: CodeLoc,
        member_ident: u32,
    ) -> Result<TCStructMember, Error> {
        self.types
            .check_struct_member(struct_ident, self.decl_idx, loc, member_ident)
    }
}

pub struct TypedFuncs<'a> {
    pub types: TypeEnv,
    pub functions: HashMap<u32, TCFunc<'a>>,
}

#[derive(Debug, Clone, Copy)]
pub enum ITypeKind {
    I32, // int
    U32, // unsigned int
    U64, // unsigned long
    I64, // long
    I8,  // char
    U8,  // unsigned char
    Void,
    Struct(u32),
    AnonStruct(CodeLoc),
    Ident(u32),
}

#[derive(Debug, Clone, Copy)]
pub struct IType {
    pub kind: ITypeKind,
    pub pointer_count: u32,
    pub array_kind: TCArrayKind,
}

impl IType {
    pub fn new(kind: ITypeKind, pointer_count: u32, array_kind: TCArrayKind) -> Self {
        Self {
            kind,
            pointer_count,
            array_kind,
        }
    }

    pub fn into(self) -> TCType {
        let kind = match self.kind {
            ITypeKind::I32 => TCTypeKind::I32,
            ITypeKind::U32 => TCTypeKind::U32,
            ITypeKind::I64 => TCTypeKind::I64,
            ITypeKind::U64 => TCTypeKind::U64,
            ITypeKind::I8 => TCTypeKind::I8,
            ITypeKind::U8 => TCTypeKind::U8,
            ITypeKind::Void => TCTypeKind::Void,
            ITypeKind::Struct(ident) => TCTypeKind::Struct {
                ident,
                sa: TC_UNKNOWN_SA,
            },
            ITypeKind::AnonStruct(loc) => TCTypeKind::AnonStruct {
                loc,
                sa: TC_UNKNOWN_SA,
            },
            ITypeKind::Ident(ident) => TCTypeKind::Ident {
                ident,
                sa: TC_UNKNOWN_SA,
            },
        };

        return TCType::new_array(kind, self.pointer_count, self.array_kind);
    }

    pub fn from_rt(ast_type: &ASTType, pointer_count: u32, loc: CodeLoc) -> Result<Self, Error> {
        let (itype, _) = Self::from_parts(ast_type, pointer_count, &[], loc)?;
        return Ok(itype);
    }

    pub fn from_recv<'a>(
        ast_type: &ASTType<'a>,
        recv: DeclReceiver,
        loc: CodeLoc,
    ) -> Result<(IType, Option<StructDecl<'a>>), Error> {
        return Self::from_parts(ast_type, recv.pointer_count, recv.array_dims, loc);
    }

    pub fn from_parts<'a>(
        ast_type: &ASTType<'a>,
        pointer_count: u32,
        array_dims: &[u32],
        loc: CodeLoc,
    ) -> Result<(IType, Option<StructDecl<'a>>), Error> {
        let array_kind = match array_dims.len() {
            0 => TCArrayKind::None,
            1 => {
                if array_dims[0] == TC_UNKNOWN_ARRAY_SIZE {
                    TCArrayKind::Fixed(TC_UNKNOWN_ARRAY_SIZE)
                } else {
                    TCArrayKind::Fixed(array_dims[0])
                }
            }
            _ => return Err(array_dimensions_too_high(loc)),
        };

        use ASTTypeKind as ATK;
        let mut found_rec = None;
        let kind = match &ast_type.kind {
            ATK::Int => ITypeKind::I32,
            ATK::UnsignedInt | ATK::Unsigned => ITypeKind::U32,
            ATK::Char => ITypeKind::I8,
            ATK::UnsignedChar => ITypeKind::U8,
            ATK::Long | ATK::LongInt | ATK::LongLongInt | ATK::LongLong => ITypeKind::I64,
            ATK::UnsignedLong
            | ATK::UnsignedLongInt
            | ATK::UnsignedLongLongInt
            | ATK::UnsignedLongLong => ITypeKind::U64,
            ATK::Void => ITypeKind::Void,
            &ATK::Struct(decl) => {
                found_rec = Some(decl);
                match decl {
                    StructDecl::Named(ident) => ITypeKind::Struct(ident),
                    StructDecl::NamedDef { ident, .. } => ITypeKind::Struct(ident),
                    StructDecl::Unnamed(_) => ITypeKind::AnonStruct(ast_type.loc),
                }
            }
            &ATK::Ident(ident) => ITypeKind::Ident(ident),
        };

        return Ok((IType::new(kind, pointer_count, array_kind), found_rec));
    }
}

#[derive(Clone, Copy)]
pub struct UncheckedStructMember {
    pub ident: u32,
    pub member_type: IType,
    pub loc: CodeLoc,
    pub decl_idx: u32,
}

pub struct UncheckedStructDefn {
    pub members: Vec<UncheckedStructMember>,
    pub defn_idx: u32,
    pub loc: CodeLoc,
}

pub struct UncheckedStruct {
    pub decl_idx: u32,
    pub decl_loc: CodeLoc,
    pub defn: Option<UncheckedStructDefn>,
}

#[derive(Debug, Clone, Copy)]
pub struct IFuncParam {
    pub ident: u32,
    pub loc: CodeLoc,
}

#[derive(Debug, Clone)]
pub struct IFuncType {
    pub decl_idx: u32,
    pub return_type: IType,
    pub loc: CodeLoc,
    pub params: Vec<(IType, CodeLoc)>,
    pub varargs: bool,
}

#[derive(Debug, Clone, Copy)]
pub struct ITypedef {
    pub def: IType,
    pub defn_idx: u32,
    pub loc: CodeLoc,
}

pub struct UncheckedFunc<'b> {
    pub decl_idx: u32,
    pub decls: Vec<IFuncType>,
    pub defn: Option<UncheckedFuncDefn<'b>>,
}

pub struct UncheckedFuncDefn<'a> {
    pub defn_idx: u32,
    pub loc: CodeLoc,
    pub params: Vec<IFuncParam>,
    pub body: &'a [Stmt<'a>],
}

pub struct UncheckedEnv<'b> {
    pub funcs: HashMap<u32, UncheckedFunc<'b>>,
    pub struct_types: HashMap<u32, UncheckedStruct>,
    pub anon_struct_types: HashMap<CodeLoc, UncheckedStruct>,
    pub typedefs: HashMap<u32, ITypedef>,
}

pub fn sequentialize<'a, 'b>(
    buckets: BucketListRef<'a>,
    program: ASTProgram<'b>,
    files: &FileDb,
) -> Result<UncheckedEnv<'b>, Error> {
    let mut env = UncheckedEnv {
        funcs: HashMap::new(),
        struct_types: HashMap::new(),
        anon_struct_types: HashMap::new(),
        typedefs: HashMap::new(),
    };
    let mut decl_idx = 0;

    for stmt in program.stmts {
        sequentialize_rec(buckets, files, &mut decl_idx, &mut env, stmt)?;
    }

    return Ok(env);
}

pub fn sequentialize_struct_defn<'a, 'b>(
    buckets: BucketListRef<'a>,
    files: &FileDb,
    g_decl_idx: &mut u32,
    env: &mut UncheckedEnv<'b>,
    members: &[InnerStructDecl<'b>],
    loc: CodeLoc,
) -> Result<UncheckedStruct, Error> {
    let decl_idx = *g_decl_idx;
    *g_decl_idx += 1;

    let mut unchecked_struct = UncheckedStruct {
        decl_idx,
        decl_loc: loc,
        defn: None,
    };

    let mut names = HashMap::new();
    let mut semi_typed_members = Vec::new();
    for member in members {
        let (member_type, decl_opt) = IType::from_recv(&member.decl_type, member.recv, member.loc)?;

        if let Some(decl) = decl_opt {
            sequentialize_rec(
                buckets,
                files,
                g_decl_idx,
                env,
                &GlobalStmt {
                    kind: GlobalStmtKind::StructDecl(decl),
                    loc: member.decl_type.loc,
                },
            )?;
        }

        let decl_idx = *g_decl_idx;
        *g_decl_idx += 1;

        let tc_member = UncheckedStructMember {
            ident: member.recv.ident,
            decl_idx,
            member_type,
            loc: member.loc,
        };

        semi_typed_members.push(tc_member);
        if let Some(original_loc) = names.insert(member.recv.ident, member.loc) {
            return Err(error!(
                "name redefined in struct",
                original_loc, "first use of name here", member.loc, "second use here"
            ));
        }
    }

    let defn_idx = *g_decl_idx;
    *g_decl_idx += 1;

    let struct_defn = UncheckedStructDefn {
        defn_idx,
        loc,
        members: semi_typed_members,
    };
    unchecked_struct.defn = Some(struct_defn);
    return Ok(unchecked_struct);
}

pub fn sequentialize_struct_decl<'a, 'b>(
    buckets: BucketListRef<'a>,
    files: &FileDb,
    g_decl_idx: &mut u32,
    env: &mut UncheckedEnv<'b>,
    struct_decl: StructDecl<'b>,
    loc: CodeLoc,
) -> Result<(), Error> {
    let (ident, members) = match struct_decl {
        StructDecl::Named(ident) => (ident, None),
        StructDecl::NamedDef { ident, members } => (ident, Some(members)),
        StructDecl::Unnamed(members) => {
            let unchecked_struct =
                sequentialize_struct_defn(buckets, files, g_decl_idx, env, members, loc)?;

            env.anon_struct_types.insert(loc, unchecked_struct);
            return Ok(());
        }
    };

    let members = if let Some(members) = members {
        members
    } else {
        if !env.struct_types.contains_key(&ident) {
            let decl_idx = *g_decl_idx;
            *g_decl_idx += 1;

            env.struct_types.insert(
                ident,
                UncheckedStruct {
                    decl_loc: loc,
                    decl_idx,
                    defn: None,
                },
            );
        }

        return Ok(());
    };

    let mut original_decl_meta = None;

    if let Some(original) = env.struct_types.get(&ident) {
        if let Some(_) = original.defn {
            return Err(error!(
                "redefinition of struct",
                original.decl_loc, "original definition here", loc, "second definition here"
            ));
        }

        original_decl_meta = Some((original.decl_idx, original.decl_loc));
    }

    let mut unchecked_struct =
        sequentialize_struct_defn(buckets, files, g_decl_idx, env, members, loc)?;

    if let Some((decl_idx, decl_loc)) = original_decl_meta {
        unchecked_struct.decl_idx = decl_idx;
        unchecked_struct.decl_loc = decl_loc;
    }

    env.struct_types.insert(ident, unchecked_struct);
    return Ok(());
}

pub fn sequentialize_rec<'a, 'b>(
    buckets: BucketListRef<'a>,
    files: &FileDb,
    g_decl_idx: &mut u32,
    env: &mut UncheckedEnv<'b>,
    global_stmt: &GlobalStmt<'b>,
) -> Result<(), Error> {
    let (rtype, rpointer_count, ident, func_params, func_body) = match global_stmt.kind {
        GlobalStmtKind::FuncDecl {
            return_type,
            ident,
            pointer_count,
            params,
        } => (return_type, pointer_count, ident, params, None),
        GlobalStmtKind::Func {
            return_type,
            ident,
            pointer_count,
            params,
            body,
        } => (return_type, pointer_count, ident, params, Some(body)),
        GlobalStmtKind::StructDecl(decl_type) => {
            sequentialize_struct_decl(buckets, files, g_decl_idx, env, decl_type, global_stmt.loc)?;
            return Ok(());
        }
        GlobalStmtKind::Decl { decl_type, decls } => {
            if let ASTTypeKind::Struct(decl) = decl_type.kind {
                sequentialize_struct_decl(buckets, files, g_decl_idx, env, decl, decl_type.loc)?;
            }

            unimplemented!();
        }
        GlobalStmtKind::Typedef { ast_type, recv } => {
            let (def, decl) = IType::from_recv(&ast_type, recv, global_stmt.loc)?;
            if let Some(decl) = decl {
                sequentialize_struct_decl(buckets, files, g_decl_idx, env, decl, ast_type.loc)?;
            }
            let defn_idx = *g_decl_idx;
            *g_decl_idx += 1;

            env.typedefs.insert(
                recv.ident,
                ITypedef {
                    def,
                    defn_idx,
                    loc: global_stmt.loc,
                },
            );
            return Ok(());
        }
    };

    let decl_idx = *g_decl_idx;
    *g_decl_idx += 1;

    let return_type = IType::from_rt(&rtype, rpointer_count, rtype.loc)?;

    let mut names = HashMap::new();
    let mut param_types = Vec::new();
    let mut params = Vec::new();
    let mut missing_ident_loc = None;
    let mut varargs = None;
    for param in func_params.iter() {
        if let Some(loc) = varargs {
            return Err(error!(
                "function parameter after vararg",
                loc, "vararg indicator here", param.loc, "parameter here"
            ));
        }

        let (decl_type, pointer_count, array_dims) = match &param.kind {
            ParamKind::Vararg => {
                varargs = Some(param.loc);
                continue;
            }
            ParamKind::StructLike { decl_type, recv } => {
                if missing_ident_loc.is_none() {
                    if let Some(original) = names.insert(recv.ident, param.loc) {
                        return Err(error!(
                            "redeclaration of function parameter",
                            original,
                            "original declaration here",
                            param.loc,
                            "second declaration here"
                        ));
                    }

                    params.push(IFuncParam {
                        ident: recv.ident,
                        loc: param.loc,
                    });
                }

                (decl_type, recv.pointer_count, recv.array_dims)
            }
            ParamKind::TypeOnly {
                decl_type,
                pointer_count,
                array_dims,
            } => {
                if missing_ident_loc.is_none() {
                    missing_ident_loc = Some(param.loc);
                }

                (decl_type, *pointer_count, *array_dims)
            }
        };

        let (param_type, _) = IType::from_parts(&decl_type, pointer_count, array_dims, param.loc)?;
        param_types.push((param_type, param.loc));
    }

    let func_type = IFuncType {
        return_type,
        loc: global_stmt.loc,
        params: param_types,
        decl_idx,
        varargs: varargs.is_some(),
    };

    let defn = if let Some(body) = func_body {
        if let Some(ident_loc) = missing_ident_loc {
            return Err(error!(
                "need to give names for all parameters when defining a function",
                ident_loc, "parameter without name found here"
            ));
        }

        let defn_idx = *g_decl_idx;
        *g_decl_idx += 1;

        Some(UncheckedFuncDefn {
            defn_idx,
            params,
            loc: global_stmt.loc,
            body,
        })
    } else {
        None
    };

    if let Some(prev_func) = env.funcs.get_mut(&ident) {
        if let Some(body) = &prev_func.defn {
            if let Some(body_2) = defn {
                return Err(func_redef(body.loc, body_2.loc));
            }
        }

        prev_func.decls.push(func_type);
        prev_func.defn = prev_func.defn.take().or(defn);
    } else {
        env.funcs.insert(
            ident,
            UncheckedFunc {
                decl_idx: func_type.decl_idx,
                decls: vec![func_type],
                defn,
            },
        );
    }
    return Ok(());
}

pub struct Visited {
    pub structs: HashSet<u32>,
    pub anon_structs: HashSet<CodeLoc>,
    pub typedefs: HashSet<u32>,
}

fn check_typedef(
    types: &mut TypeEnv,
    visited: &mut Visited,
    unchecked: &UncheckedEnv,
    current_ident: u32,
    loc: CodeLoc,
) -> Result<(TCStructDefnMeta, TCType), Error> {
    let typedef = if let Some(typedef) = unchecked.typedefs.get(&current_ident) {
        typedef
    } else {
        return Err(error!(
            "typedef does not exist",
            loc, "typedef referenced here"
        ));
    };

    let mut typedef_meta = TCStructDefnMeta {
        defn_idx: typedef.defn_idx,
        loc: typedef.loc,
        sa: TC_UNKNOWN_SA,
    };

    if let ITypeKind::Ident(id) = typedef.def.kind {
        let other = if let Some(typedef) = unchecked.typedefs.get(&id) {
            typedef
        } else {
            return Err(error!(
                "typedef does not exist",
                loc, "typedef referenced here"
            ));
        };

        if other.defn_idx > typedef_meta.defn_idx {
            return Err(typedef_defined_later(other.loc, typedef.loc));
        }
    }

    let tc_type = match typedef.def.kind {
        ITypeKind::Struct(ident) => {
            let meta = check_named_struct_type(types, visited, unchecked, ident, typedef.loc)?;
            let meta = meta.ok_or_else(|| member_incomplete_type(typedef.loc))?;

            if meta.defn_idx > typedef_meta.defn_idx {
                return Err(struct_defined_later(meta.loc, typedef.loc));
            }

            let mut tc_type = typedef.def.into();
            tc_type.kind = TCTypeKind::Struct { ident, sa: meta.sa };
            tc_type
        }
        ITypeKind::AnonStruct(loc) => {
            let meta = check_unnamed_struct_type(types, visited, unchecked, loc, typedef.loc)?;

            if meta.defn_idx > typedef_meta.defn_idx {
                return Err(struct_defined_later(meta.loc, typedef.loc));
            }

            let mut tc_type = typedef.def.into();
            tc_type.kind = TCTypeKind::AnonStruct { loc, sa: meta.sa };
            tc_type
        }
        ITypeKind::Ident(ident) => {
            let (meta, tc_type) = check_typedef(types, visited, unchecked, ident, typedef.loc)?;

            if meta.defn_idx > typedef_meta.defn_idx {
                return Err(typedef_defined_later(meta.loc, typedef.loc));
            }

            tc_type
        }
        _ => typedef.def.into(),
    };

    typedef_meta.sa = sa(tc_type.size(), tc_type.align());
    types.typedefs.insert(
        current_ident,
        TCTypedef {
            typedef: tc_type,
            defn_idx: typedef_meta.defn_idx,
            loc,
        },
    );
    return Ok((typedef_meta, tc_type));
}

fn check_unnamed_struct_type(
    types: &mut TypeEnv,
    visited: &mut Visited,
    unchecked: &UncheckedEnv,
    defn_loc: CodeLoc,
    loc: CodeLoc,
) -> Result<TCStructDefnMeta, Error> {
    if visited.anon_structs.contains(&defn_loc) {
        let found = types.anon_structs.get(&defn_loc).unwrap();
        return Ok(found.defn.as_ref().unwrap().meta);
    }

    let type_decl = if let Some(type_decl) = unchecked.anon_struct_types.get(&defn_loc) {
        type_decl
    } else {
        return Err(error!(
            "anonymous struct does not exist (this is an error in TCI)",
            defn_loc,
            format!("we thought it would be defined here ({:?})", defn_loc)
        ));
    };

    let checked_defn =
        check_struct_type(types, visited, unchecked, type_decl.defn.as_ref().unwrap())?;
    let meta = checked_defn.meta;

    visited.anon_structs.insert(defn_loc);

    types.anon_structs.insert(
        defn_loc,
        TCStruct {
            decl_idx: type_decl.decl_idx,
            decl_loc: type_decl.decl_loc,
            defn: Some(checked_defn),
        },
    );
    return Ok(meta);
}

fn check_named_struct_type(
    types: &mut TypeEnv,
    visited: &mut Visited,
    unchecked: &UncheckedEnv,
    current_ident: u32,
    loc: CodeLoc,
) -> Result<Option<TCStructDefnMeta>, Error> {
    let type_decl = if let Some(type_decl) = unchecked.struct_types.get(&current_ident) {
        type_decl
    } else {
        return Err(error!( // TODO will this ever trigger? I don't think so
            "struct does not exist",
            loc, "struct referenced here"
        ));
    };

    if visited.structs.contains(&current_ident) {
        if let Some(found) = types.structs.get(&current_ident) {
            if let Some(defn) = &found.defn {
                return Ok(Some(defn.meta));
            }
            return Ok(None);
        } else {
            return Err(error!(
                "struct heirarchy contains cycle",
                type_decl.decl_loc, "found cycle while solving this type"
            ));
        }
    }

    visited.structs.insert(current_ident);

    let defn = if let Some(defn) = &type_decl.defn {
        defn
    } else {
        types.structs.insert(
            current_ident,
            TCStruct {
                decl_idx: type_decl.decl_idx,
                decl_loc: type_decl.decl_loc,
                defn: None,
            },
        );

        return Ok(None);
    };

    let checked_defn = check_struct_type(types, visited, unchecked, defn)?;
    let meta = checked_defn.meta;

    types.structs.insert(
        current_ident,
        TCStruct {
            decl_idx: type_decl.decl_idx,
            decl_loc: type_decl.decl_loc,
            defn: Some(checked_defn),
        },
    );

    return Ok(Some(meta));
}

fn check_struct_type<'b>(
    types: &mut TypeEnv,
    visited: &mut Visited,
    unchecked: &UncheckedEnv,
    defn: &UncheckedStructDefn,
) -> Result<TCStructDefn, Error> {
    let mut size: u32 = 0;
    let mut align: u32 = 0;
    let mut typed_members = Vec::new();

    for member in defn.members.iter() {
        let offset = size;
        if member.member_type.pointer_count != 0 {
            size = align_u32(size, 8) + 8;
            align = u32::max(8, align);

            typed_members.push(TCStructMember {
                ident: member.ident,
                decl_type: member.member_type.into(),
                loc: member.loc,
                offset,
                decl_idx: member.decl_idx,
            });

            continue;
        }

        let tc_type = match member.member_type.kind {
            ITypeKind::Struct(ident) => {
                let meta = check_named_struct_type(types, visited, unchecked, ident, member.loc)?;
                let meta = meta.ok_or_else(|| member_incomplete_type(member.loc))?;

                if meta.defn_idx > member.decl_idx {
                    return Err(struct_defined_later(meta.loc, member.loc));
                }

                let mut tc_type = member.member_type.into();
                tc_type.kind = TCTypeKind::Struct { ident, sa: meta.sa };
                tc_type
            }
            ITypeKind::AnonStruct(loc) => {
                let meta = check_unnamed_struct_type(types, visited, unchecked, loc, member.loc)?;

                if meta.defn_idx > member.decl_idx {
                    return Err(struct_defined_later(meta.loc, member.loc));
                }

                let mut tc_type = member.member_type.into();
                tc_type.kind = TCTypeKind::AnonStruct { loc, sa: meta.sa };
                tc_type
            }
            ITypeKind::Ident(ident) => {
                let (meta, tc_type) = check_typedef(types, visited, unchecked, ident, member.loc)?;
                tc_type
            }
            _ => member.member_type.into(),
        };

        // m prefix to mean member's size align (m_size)
        let (m_size, m_align) = (tc_type.size(), tc_type.align());
        size = align_u32(size, m_align) + m_size;
        align = u32::max(m_align, align);

        typed_members.push(TCStructMember {
            ident: member.ident,
            decl_type: tc_type,
            loc: member.loc,
            offset,
            decl_idx: member.decl_idx,
        });
    }

    let sa = sa(align_u32(size, align), align);
    let meta = TCStructDefnMeta {
        defn_idx: defn.defn_idx,
        loc: defn.loc,
        sa,
    };

    let checked_defn = TCStructDefn {
        members: typed_members,
        meta,
    };

    return Ok(checked_defn);
}

pub fn check_file<'a>(
    buckets: BucketListRef<'a>,
    program: ASTProgram,
    files: &FileDb,
) -> Result<TypedFuncs<'a>, Error> {
    let mut types = TypeEnv::new();
    let unchecked_env = sequentialize(buckets, program, files)?;

    let mut visited = Visited {
        structs: HashSet::new(),
        anon_structs: HashSet::new(),
        typedefs: HashSet::new(),
    };

    for (ident, unchecked) in unchecked_env.struct_types.iter() {
        check_named_struct_type(
            &mut types,
            &mut visited,
            &unchecked_env,
            *ident,
            unchecked.decl_loc,
        )?;
    }

    for (defn_loc, unchecked) in unchecked_env.anon_struct_types.iter() {
        check_unnamed_struct_type(
            &mut types,
            &mut visited,
            &unchecked_env,
            *defn_loc,
            unchecked.decl_loc,
        )?;
    }

    for (ident, unchecked) in unchecked_env.typedefs.iter() {
        check_typedef(
            &mut types,
            &mut visited,
            &unchecked_env,
            *ident,
            unchecked.loc,
        )?;
    }

    let mut func_types = HashMap::new();
    for (func_name, func) in unchecked_env.funcs.iter() {
        let decl_idx = func.decls[0].decl_idx;

        let check_func_type = |func_type: &IFuncType| -> Result<TCFuncType, Error> {
            let return_type =
                types.check_func_itype(decl_idx, func_type.return_type, func_type.loc)?;

            let mut params = Vec::new();
            for (param_type, param_loc) in func_type.params.iter() {
                let decl_type = types.check_func_itype(decl_idx, *param_type, *param_loc)?;
                params.push((decl_type, *param_loc));
            }

            return Ok(TCFuncType {
                decl_idx,
                return_type,
                params,
                loc: func_type.loc,
                varargs: func_type.varargs,
            });
        };

        let func_type = check_func_type(&func.decls[0])?;
        for ftype in func.decls.iter().skip(1) {
            let second_func_type = check_func_type(ftype)?;
            if func_type != second_func_type {
                return Err(func_decl_mismatch(func_type.loc, second_func_type.loc));
            }
        }

        func_types.insert(*func_name, func_type);
    }

    if let Some(func_type) = func_types.get(&INIT_SYMS.translate["main"]) {
        if func_type.return_type.pointer_count != 0 {
            return Err(main_return_type(func_type.loc));
        }

        match func_type.return_type.kind {
            TCTypeKind::Void | TCTypeKind::I32 => {}
            _ => {
                return Err(main_return_type(func_type.loc));
            }
        }

        let int_type = TCType::new(TCTypeKind::I32, 0);
        let char_ss_type = TCType::new(TCTypeKind::I8, 2);

        if func_type.params.len() == 2 {
            if func_type.params[0].0 != int_type {
                return Err(main_param_types(func_type.params[0].1));
            } else if func_type.params[1].0 != char_ss_type {
                return Err(main_param_types(func_type.loc));
            }
        } else if func_type.params.len() != 0 {
            return Err(main_param_types(func_type.loc));
        }
    }

    let mut func_defs = HashMap::new();
    for (func_name, func) in unchecked_env.funcs.into_iter() {
        let defn = match func.defn {
            Some(defn) => defn,
            None => continue,
        };
        let func_type = &func_types[&func_name];

        let mut local_env = LocalTypeEnv::new(func_type.return_type, func_type.loc);
        let param_count = if func_type.varargs {
            func_type.params.len() + 1
        } else {
            func_type.params.len()
        };

        let mut params = Vec::new();
        for (idx, &(param_type, param_type_loc)) in func_type.params.iter().enumerate() {
            let param = defn.params[idx];
            let var_offset = idx as i16 - param_count as i16;
            let tc_value = TCVar {
                decl_type: param_type,
                var_offset,
                loc: param.loc,
            };

            local_env.add_var(param.ident, tc_value).unwrap();
            params.push(TCFuncParam {
                param_type,
                loc: param.loc,
                ident: param.ident,
            });
        }

        let env = CheckEnv::new(buckets, &types, &func_types, files, defn.defn_idx);

        let gstmts = check_stmts(env, &mut local_env, defn.body, None)?;
        func_defs.insert(
            func_name,
            TCFuncDefn {
                defn_idx: defn.defn_idx,
                loc: defn.loc,
                params,
                stmts: env.buckets.add_array(gstmts),
            },
        );
    }

    let mut functions = HashMap::new();
    for (func_name, func_type) in func_types.into_iter() {
        let defn = func_defs.remove(&func_name);
        functions.insert(func_name, TCFunc { func_type, defn });
    }

    return Ok(TypedFuncs { types, functions });
}

fn check_stmts<'b>(
    env: CheckEnv<'_, 'b>,
    local_env: &mut LocalTypeEnv,
    stmts: &[Stmt],
    cblock: Option<TCStmt<'b>>,
) -> Result<Vec<TCStmt<'b>>, Error> {
    let mut tstmts = Vec::new();
    for stmt in stmts {
        match &stmt.kind {
            StmtKind::RetVal(expr) => {
                let expr = check_expr(env, local_env, expr)?;
                let rtype = local_env.return_type;
                if rtype.pointer_count == 0
                    && rtype.kind == TCTypeKind::Void
                    && rtype != expr.expr_type
                {
                    return Err(error!(
                        "void function should not return a value",
                        expr.loc, "value is here"
                    ));
                }

                let expr = env.return_convert(&local_env.return_type, local_env.rtype_loc, expr)?;

                tstmts.push(TCStmt {
                    loc: stmt.loc,
                    kind: TCStmtKind::RetVal(expr),
                });
            }
            StmtKind::Ret => {
                let rtype = local_env.return_type;
                if rtype.pointer_count != 0 || rtype.kind != TCTypeKind::Void {
                    return Err(error!(
                        "expected value in return statement (return type is not void)",
                        local_env.rtype_loc,
                        "target type is here".to_string(),
                        stmt.loc,
                        "return statement is here".to_string()
                    ));
                }

                tstmts.push(TCStmt {
                    loc: stmt.loc,
                    kind: TCStmtKind::Ret,
                });
            }

            StmtKind::Expr(expr) => {
                let expr = check_expr(env, local_env, expr)?;
                if expr.expr_type.kind == TCTypeKind::BraceList {
                    return Err(brace_list(expr.loc));
                }

                tstmts.push(TCStmt {
                    loc: expr.loc,
                    kind: TCStmtKind::Expr(expr),
                });
            }

            StmtKind::Decl { decl_type, decls } => {
                for Decl { recv, loc, expr } in *decls {
                    let mut decl_type = env.check_decl_type(decl_type, *recv)?;
                    if decl_type == VOID {
                        return Err(void_variable(*loc));
                    }

                    let expr = check_expr_allow_brace(env, local_env, &expr)?;
                    let expr = env.decl_assign_convert(&mut decl_type, recv.loc, expr)?;
                    local_env.add_local(recv.ident, decl_type, *loc)?;
                    tstmts.push(TCStmt {
                        kind: TCStmtKind::Decl {
                            symbol: recv.ident,
                            init: expr,
                        },
                        loc: *loc,
                    });
                }
            }

            StmtKind::Nop => {}

            StmtKind::Branch {
                if_cond,
                if_body,
                else_body,
            } => {
                let cond = check_expr(env, local_env, if_cond)?;
                if let TCTypeKind::Struct { .. } = cond.expr_type.kind {
                    return Err(truth_value_of_struct(cond.loc));
                }

                let mut if_env = local_env.child();
                let tc_if_body = check_stmts(env, &mut if_env, if_body.stmts, cblock)?;

                let mut else_env = local_env.child();
                let tc_else_body = check_stmts(env, &mut else_env, else_body.stmts, cblock)?;

                let tc_if_body = env.buckets.add_array(tc_if_body);
                let tc_else_body = env.buckets.add_array(tc_else_body);

                tstmts.push(TCStmt {
                    kind: TCStmtKind::Branch {
                        cond,
                        if_body: TCBlock {
                            stmts: tc_if_body,
                            loc: if_body.loc,
                        },
                        else_body: TCBlock {
                            stmts: tc_else_body,
                            loc: else_body.loc,
                        },
                    },
                    loc: stmt.loc,
                });
            }

            StmtKind::For {
                at_start,
                condition,
                post_expr,
                body,
            } => {
                let mut block_stmts = Vec::new();
                let at_start = check_expr(env, local_env, at_start)?;
                block_stmts.push(TCStmt {
                    loc: at_start.loc,
                    kind: TCStmtKind::Expr(at_start),
                });

                let cond = check_expr(env, local_env, condition)?;
                if let TCTypeKind::Struct { .. } = cond.expr_type.kind {
                    return Err(truth_value_of_struct(cond.loc));
                }

                let post = check_expr(env, local_env, post_expr)?;
                let post = TCStmt {
                    loc: post.loc,
                    kind: TCStmtKind::Expr(post),
                };

                let mut for_env = local_env.child();
                let mut loop_stmts = check_stmts(env, &mut for_env, body.stmts, Some(post))?;

                loop_stmts.push(post);

                loop_stmts.push(TCStmt {
                    loc: condition.loc,
                    kind: TCStmtKind::Branch {
                        if_body: TCBlock {
                            stmts: &[],
                            loc: condition.loc,
                        },
                        else_body: TCBlock {
                            stmts: env.buckets.add_array(vec![TCStmt {
                                kind: TCStmtKind::Break,
                                loc: condition.loc,
                            }]),
                            loc: condition.loc,
                        },
                        cond,
                    },
                });

                loop_stmts.rotate_right(1);

                block_stmts.push(TCStmt {
                    loc: body.loc,
                    kind: TCStmtKind::Loop(TCBlock {
                        loc: body.loc,
                        stmts: env.buckets.add_array(loop_stmts),
                    }),
                });

                tstmts.push(TCStmt {
                    kind: TCStmtKind::Block(TCBlock {
                        loc: stmt.loc,
                        stmts: env.buckets.add_array(block_stmts),
                    }),
                    loc: stmt.loc,
                });
            }
            StmtKind::ForDecl {
                at_start_decl_type,
                at_start,
                condition,
                post_expr,
                body,
            } => {
                let mut block_stmts = Vec::new();
                let mut for_env = local_env.child();

                for decl in *at_start {
                    let mut decl_type = env.check_type(at_start_decl_type, decl.recv)?;
                    if decl_type == VOID {
                        return Err(void_variable(decl.loc));
                    }

                    let expr = check_expr_allow_brace(env, &mut for_env, &decl.expr)?;
                    let expr = env.decl_assign_convert(&mut decl_type, decl.loc, expr)?;
                    for_env.add_local(decl.recv.ident, decl_type, decl.loc)?;
                    block_stmts.push(TCStmt {
                        kind: TCStmtKind::Decl {
                            symbol: decl.recv.ident,
                            init: expr,
                        },
                        loc: decl.loc,
                    });
                }

                let cond = check_expr(env, &for_env, condition)?;
                if let TCTypeKind::Struct { .. } = cond.expr_type.kind {
                    return Err(truth_value_of_struct(cond.loc));
                }

                let post = check_expr(env, &for_env, post_expr)?;
                let post = TCStmt {
                    loc: post.loc,
                    kind: TCStmtKind::Expr(post),
                };

                let mut loop_stmts = check_stmts(env, &mut for_env, body.stmts, Some(post))?;

                loop_stmts.push(post);

                loop_stmts.push(TCStmt {
                    loc: condition.loc,
                    kind: TCStmtKind::Branch {
                        if_body: TCBlock {
                            stmts: &[],
                            loc: condition.loc,
                        },
                        else_body: TCBlock {
                            stmts: env.buckets.add_array(vec![TCStmt {
                                kind: TCStmtKind::Break,
                                loc: condition.loc,
                            }]),
                            loc: condition.loc,
                        },
                        cond,
                    },
                });

                loop_stmts.rotate_right(1);

                block_stmts.push(TCStmt {
                    loc: body.loc,
                    kind: TCStmtKind::Loop(TCBlock {
                        loc: body.loc,
                        stmts: env.buckets.add_array(loop_stmts),
                    }),
                });

                tstmts.push(TCStmt {
                    kind: TCStmtKind::Block(TCBlock {
                        loc: stmt.loc,
                        stmts: env.buckets.add_array(block_stmts),
                    }),
                    loc: stmt.loc,
                });
            }

            StmtKind::While { condition, body } => {
                let cond = check_expr(env, local_env, condition)?;
                if let TCTypeKind::Struct { .. } = cond.expr_type.kind {
                    return Err(truth_value_of_struct(cond.loc));
                }

                let mut while_env = local_env.child();
                let mut loop_stmts = check_stmts(env, &mut while_env, body.stmts, None)?;

                loop_stmts.push(TCStmt {
                    loc: condition.loc,
                    kind: TCStmtKind::Branch {
                        if_body: TCBlock {
                            stmts: &[],
                            loc: condition.loc,
                        },
                        else_body: TCBlock {
                            stmts: env.buckets.add_array(vec![TCStmt {
                                kind: TCStmtKind::Break,
                                loc: condition.loc,
                            }]),
                            loc: condition.loc,
                        },
                        cond,
                    },
                });

                loop_stmts.rotate_right(1);

                tstmts.push(TCStmt {
                    kind: TCStmtKind::Loop(TCBlock {
                        loc: body.loc,
                        stmts: env.buckets.add_array(loop_stmts),
                    }),
                    loc: stmt.loc,
                });
            }

            StmtKind::Block(block) => {
                let mut block_env = local_env.child();
                let block_stmts = check_stmts(env, &mut block_env, block.stmts, cblock)?;
                tstmts.push(TCStmt {
                    kind: TCStmtKind::Block(TCBlock {
                        loc: stmt.loc,
                        stmts: env.buckets.add_array(block_stmts),
                    }),
                    loc: stmt.loc,
                });
            } // x => panic!("{:?} is unimplemented", x),

            StmtKind::Continue => {
                if let Some(cblock) = cblock {
                    tstmts.push(cblock);
                }

                tstmts.push(TCStmt {
                    kind: TCStmtKind::Continue,
                    loc: stmt.loc,
                });
            }
            StmtKind::Break => {
                tstmts.push(TCStmt {
                    kind: TCStmtKind::Break,
                    loc: stmt.loc,
                });
            }
        }
    }

    return Ok(tstmts);
}

pub fn check_expr<'b>(
    env: CheckEnv<'_, 'b>,
    local_env: &LocalTypeEnv,
    expr: &Expr,
) -> Result<TCExpr<'b>, Error> {
    let expr = check_expr_allow_brace(env, local_env, expr)?;
    if expr.expr_type.kind == TCTypeKind::BraceList {
        return Err(brace_list(expr.loc));
    }

    return Ok(expr);
}

pub fn check_expr_allow_brace<'b>(
    env: CheckEnv<'_, 'b>,
    local_env: &LocalTypeEnv,
    expr: &Expr,
) -> Result<TCExpr<'b>, Error> {
    match expr.kind {
        ExprKind::Uninit => {
            return Ok(TCExpr {
                kind: TCExprKind::Uninit,
                expr_type: TCType::new(TCTypeKind::Uninit { size: 0 }, 0),
                loc: expr.loc,
            });
        }
        ExprKind::IntLiteral(val) => {
            return Ok(TCExpr {
                kind: TCExprKind::I32Literal(val),
                expr_type: TCType::new(TCTypeKind::I32, 0),
                loc: expr.loc,
            });
        }
        ExprKind::StringLiteral(val) => {
            return Ok(TCExpr {
                kind: TCExprKind::StringLiteral(env.buckets.add_str(val)),
                expr_type: TCType::new(TCTypeKind::I8, 1),
                loc: expr.loc,
            });
        }
        ExprKind::CharLiteral(c) => {
            return Ok(TCExpr {
                kind: TCExprKind::I8Literal(c),
                expr_type: TCType::new(TCTypeKind::I8, 0),
                loc: expr.loc,
            });
        }
        ExprKind::Ident(id) => {
            let tc_var = match local_env.var(id) {
                Some(tc_var) => tc_var,
                None => {
                    return Err(error!("couldn't find name", expr.loc, "identifier here"));
                }
            };

            match tc_var.decl_type.array_kind {
                TCArrayKind::None => {
                    return Ok(TCExpr {
                        kind: TCExprKind::LocalIdent {
                            var_offset: tc_var.var_offset,
                        },
                        expr_type: tc_var.decl_type,
                        loc: expr.loc,
                    });
                }
                TCArrayKind::Fixed(len) => {
                    return Ok(TCExpr {
                        kind: TCExprKind::LocalArrayIdent {
                            var_offset: tc_var.var_offset,
                        },
                        expr_type: tc_var.decl_type,
                        loc: expr.loc,
                    });
                }
            }
        }

        ExprKind::SizeofType {
            sizeof_type,
            pointer_count,
        } => {
            let tc_sizeof_type = env.check_return_type(&sizeof_type, pointer_count)?;
            if tc_sizeof_type == VOID {
                return Err(error!(
                    "sizeof called on void type (this doesn't make sense because void doesn't have a size)",
                    expr.loc, "called here"
                ));
            }

            return Ok(TCExpr {
                kind: TCExprKind::U64Literal(tc_sizeof_type.size() as u64), // TODO change this to unsigned long
                expr_type: TCType::new(TCTypeKind::U64, 0),
                loc: expr.loc,
            });
        }
        ExprKind::SizeofExpr(sizeof_expr) => {
            let tc_expr = check_expr(env, local_env, sizeof_expr)?;

            return Ok(TCExpr {
                kind: TCExprKind::U64Literal(tc_expr.expr_type.size() as u64), // TODO change this to unsigned long
                expr_type: TCType::new(TCTypeKind::U64, 0),
                loc: expr.loc,
            });
        }

        ExprKind::BraceList(exprs) => {
            let mut tc_exprs = Vec::new();
            for expr in exprs {
                tc_exprs.push(check_expr_allow_brace(env, local_env, expr)?);
            }

            return Ok(TCExpr {
                expr_type: BRACE_LIST,
                kind: TCExprKind::BraceList(env.buckets.add_array(tc_exprs)),
                loc: expr.loc,
            });
        }
        ExprKind::ParenList(exprs) => {
            let mut tc_exprs = Vec::new();
            for expr in exprs {
                tc_exprs.push(check_expr(env, local_env, expr)?);
            }

            return Ok(TCExpr {
                expr_type: tc_exprs[tc_exprs.len() - 1].expr_type,
                kind: TCExprKind::ParenList(env.buckets.add_array(tc_exprs)),
                loc: expr.loc,
            });
        }

        ExprKind::Assign(target, value) => {
            let target = check_assign_target(env, local_env, target)?;
            let value = check_expr(env, local_env, value)?;

            let value = env.assign_convert(&target.target_type, target.target_loc, value)?;

            let value = env.buckets.add(value);

            return Ok(TCExpr {
                expr_type: target.target_type,
                loc: expr.loc,
                kind: TCExprKind::Assign { target, value },
            });
        }

        ExprKind::Ternary {
            condition,
            if_true,
            if_false,
        } => {
            let condition = check_expr(env, local_env, condition)?;
            if let TCTypeKind::Struct { .. } = condition.expr_type.kind {
                return Err(truth_value_of_struct(condition.loc));
            }

            let if_true = check_expr(env, local_env, if_true)?;
            let if_false = check_expr(env, local_env, if_false)?;
            let (if_true, if_false) = unify(env, if_true, if_false)?;

            let condition = env.buckets.add(condition);
            let if_true = env.buckets.add(if_true);
            let if_false = env.buckets.add(if_false);

            return Ok(TCExpr {
                expr_type: if_true.expr_type,
                kind: TCExprKind::Ternary {
                    condition,
                    if_true,
                    if_false,
                },
                loc: expr.loc,
            });
        }

        ExprKind::BinOp(BinOp::Index, l, r) => {
            let l = check_expr(env, local_env, l)?;
            let r = check_expr(env, local_env, r)?;

            let result_type = env.deref(&l.expr_type, l.loc)?;

            let bin_op = get_overload(env, BinOp::Add, &l, &r)?;
            let map_err = || invalid_operands_bin_expr(env, BinOp::Index, &l, &r);
            let sum = bin_op.ok_or_else(map_err)?(env, l, r)?;

            return Ok(TCExpr {
                loc: l_from(l.loc, r.loc),
                kind: TCExprKind::Deref(env.buckets.add(sum)),
                expr_type: result_type,
            });
        }

        ExprKind::BinOp(op, l, r) => {
            let l = check_expr(env, local_env, l)?;
            let r = check_expr(env, local_env, r)?;

            if let Some(transform) = get_overload(env, op, &l, &r)? {
                return transform(env, l, r);
            }

            let (l, r) = unify(env, l, r)?;
            let key = (op, l.expr_type.to_shallow());
            println!("key: {:?}", key);
            let map_err = || {
                error!(
                    "invalid operands to binary expression",
                    l.loc,
                    format!("this has type {}", l.expr_type.display(env.files)),
                    r.loc,
                    format!("this has type {}", r.expr_type.display(env.files))
                )
            };

            return OVERLOADS.unified_bin_op.get(&key).ok_or_else(map_err)?(env, l, r);
        }

        ExprKind::UnaryOp(op, operand) => {
            let operand = check_expr(env, local_env, operand)?;

            let key = (op, operand.expr_type.to_shallow());
            let un_op = match OVERLOADS.unary_op.get(&key) {
                Some(un_op) => *un_op,
                None => {
                    return Err(error!(
                        "invalid operation to unary operand",
                        operand.loc,
                        format!(
                            "operand found here with type {}",
                            operand.expr_type.display(env.files)
                        )
                    ))
                }
            };

            return Ok(un_op(env.buckets, operand, expr.loc));
        }

        ExprKind::Member { base, member } => {
            let base = check_expr(env, local_env, base)?;

            let struct_id = if let TCTypeKind::Struct { ident, .. } = base.expr_type.kind {
                ident
            } else {
                return Err(member_of_non_struct(base.loc));
            };

            let member_info = env.check_struct_member(struct_id, base.loc, member)?;

            return Ok(TCExpr {
                expr_type: member_info.decl_type,
                loc: expr.loc,
                kind: TCExprKind::Member {
                    base: env.buckets.add(base),
                    offset: member_info.offset,
                },
            });
        }
        ExprKind::PtrMember { base, member } => {
            let base = check_expr(env, local_env, base)?;

            let struct_id = if let TCTypeKind::Struct { ident, .. } = base.expr_type.kind {
                ident
            } else {
                return Err(member_of_non_struct(base.loc));
            };

            let deref_type = env.deref(&base.expr_type, base.loc)?;
            if deref_type.pointer_count != 0 {
                return Err(ptr_member_of_poly_pointer(base.loc, &deref_type));
            }

            let member_info = env.check_struct_member(struct_id, base.loc, member)?;

            return Ok(TCExpr {
                expr_type: member_info.decl_type,
                loc: expr.loc,
                kind: TCExprKind::PtrMember {
                    base: env.buckets.add(base),
                    offset: member_info.offset,
                },
            });
        }

        ExprKind::Deref(ptr) => {
            let value = check_expr(env, local_env, ptr)?;

            let expr_type = env.deref(&value.expr_type, value.loc)?;
            return Ok(TCExpr {
                expr_type,
                loc: expr.loc,
                kind: TCExprKind::Deref(env.buckets.add(value)),
            });
        }
        ExprKind::Ref(target) => {
            let target = check_assign_target(env, local_env, target)?;
            let mut expr_type = target.target_type;
            expr_type.pointer_count += 1;
            return Ok(TCExpr {
                expr_type,
                loc: expr.loc,
                kind: TCExprKind::Ref(target),
            });
        }

        ExprKind::Call { function, params } => {
            let func_id = if let ExprKind::Ident(id) = function.kind {
                id
            } else {
                return Err(error!(
                    "calling an expression that isn't a function",
                    function.loc, "called here"
                ));
            };

            let func_type = if let Some(func_type) = env.func_types.get(&func_id) {
                func_type
            } else {
                return Err(error!("function doesn't exist", expr.loc, "called here"));
            };

            if func_type.decl_idx > env.decl_idx {
                return Err(error!(
                    "function hasn't been declared yet (declaration order matters in C)",
                    expr.loc, "function called here", func_type.loc, "function declared here"
                ));
            }

            if params.len() < func_type.params.len()
                || (params.len() > func_type.params.len() && !func_type.varargs)
            {
                return Err(error!(
                    "function call has wrong number of parameters",
                    expr.loc, "function called here", func_type.loc, "function declared here"
                ));
            }

            let mut tparams = Vec::new();
            for (idx, param) in params.iter().enumerate() {
                let mut expr = check_expr(env, local_env, param)?;
                if idx < func_type.params.len() {
                    let param_type = &func_type.params[idx];
                    expr = env.param_convert(&param_type.0, param_type.1, expr)?;
                }

                tparams.push(expr);
            }

            return Ok(TCExpr {
                kind: TCExprKind::Call {
                    func: func_id,
                    params: env.buckets.add_array(tparams),
                    varargs: func_type.varargs,
                },
                expr_type: func_type.return_type,
                loc: expr.loc,
            });
        }

        ExprKind::Cast {
            cast_to,
            cast_to_loc,
            pointer_count,
            expr,
        } => {
            let cast_to = env.check_return_type(&cast_to, pointer_count)?;
            let expr = check_expr(env, local_env, expr)?;
            return env.cast_convert(&cast_to, cast_to_loc, expr);
        }

        x => panic!("{:?} is unimplemented", x),
    }
}

fn check_assign_target<'b>(
    env: CheckEnv<'_, 'b>,
    local_env: &LocalTypeEnv,
    expr: &Expr,
) -> Result<TCAssignTarget<'b>, Error> {
    match &expr.kind {
        ExprKind::Ident(id) => {
            let tc_var = match local_env.var(*id) {
                Some(tc_var) => tc_var,
                None => {
                    return Err(ident_not_found(&env.types, expr.loc));
                }
            };

            let kind = TCAssignKind::LocalIdent {
                var_offset: tc_var.var_offset,
            };

            return Ok(TCAssignTarget {
                kind,
                defn_loc: Some(tc_var.loc),
                target_loc: expr.loc,
                target_type: tc_var.decl_type,
                offset: 0,
            });
        }

        ExprKind::Member { base, member } => {
            let base_loc = base.loc;
            let base = check_assign_target(env, local_env, base)?;

            let struct_id = if let TCTypeKind::Struct { ident, .. } = base.target_type.kind {
                ident
            } else {
                return Err(member_of_non_struct(base.target_loc));
            };

            let member_info = env.check_struct_member(struct_id, base.target_loc, *member)?;

            return Ok(TCAssignTarget {
                kind: base.kind,
                defn_loc: Some(member_info.loc),
                target_loc: expr.loc,
                target_type: member_info.decl_type,
                offset: member_info.offset,
            });
        }
        ExprKind::PtrMember { base, member } => {
            let base_loc = base.loc;
            let base = check_expr(env, local_env, base)?;

            let struct_id = if let TCTypeKind::Struct { ident, .. } = base.expr_type.kind {
                ident
            } else {
                return Err(member_of_non_struct(base.loc));
            };

            let deref_type = env.deref(&base.expr_type, base.loc)?;
            if deref_type.pointer_count != 0 {
                return Err(ptr_member_of_poly_pointer(base.loc, &deref_type));
            }

            let member_info = env.check_struct_member(struct_id, base.loc, *member)?;

            return Ok(TCAssignTarget {
                kind: TCAssignKind::Ptr(env.buckets.add(base)),
                defn_loc: Some(member_info.loc),
                target_loc: expr.loc,
                target_type: member_info.decl_type,
                offset: member_info.offset,
            });
        }

        ExprKind::Deref(ptr) => {
            let ptr = check_expr(env, local_env, ptr)?;

            let target_type = env.deref(&ptr.expr_type, ptr.loc)?;
            return Ok(TCAssignTarget {
                kind: TCAssignKind::Ptr(env.buckets.add(ptr)),
                target_loc: expr.loc,
                defn_loc: None,
                target_type,
                offset: 0,
            });
        }
        ExprKind::BinOp(BinOp::Index, ptr, offset) => {
            let ptr = check_expr(env, local_env, ptr)?;
            let offset = check_expr(env, local_env, offset)?;

            let bin_op = get_overload(env, BinOp::Add, &ptr, &offset)?;
            let map_err = || invalid_operands_bin_expr(env, BinOp::Index, &ptr, &offset);
            let sum = bin_op.ok_or_else(map_err)?(env, ptr, offset)?;

            let target_type = env.deref(&ptr.expr_type, ptr.loc)?;
            return Ok(TCAssignTarget {
                kind: TCAssignKind::Ptr(env.buckets.add(sum)),
                target_loc: expr.loc,
                defn_loc: None,
                target_type,
                offset: 0,
            });
        }
        _ => {
            return Err(error!(
                "expression is not assignable",
                expr.loc, "expression found here"
            ))
        }
    }
}

pub fn main_param_types(loc: CodeLoc) -> Error {
    return error!(
        "can only have param types of (int, char**) or no params for the main function",
        loc, "invalid param types found here"
    );
}

pub fn main_return_type(loc: CodeLoc) -> Error {
    return error!(
        "can only have return type of void or int for the main function",
        loc, "invalid return type found here"
    );
}

pub fn void_variable(loc: CodeLoc) -> Error {
    return error!(
        "cannot define a variable of type void",
        loc, "incorrect variable definition here"
    );
}

pub fn truth_value_of_struct(loc: CodeLoc) -> Error {
    error!(
        "tried to check truth value of struct",
        loc, "this is a struct, when it should be a number or pointer"
    )
}

pub fn ptr_member_of_poly_pointer(ptr_loc: CodeLoc, ptr_type: &TCType) -> Error {
    error!(
        "need to dereference pointer before you can access its members",
        ptr_loc,
        format!(
            "this points to an object of type {:?}, which doesn't have any members",
            ptr_type
        )
    )
}

pub fn member_of_non_struct(loc: CodeLoc) -> Error {
    error!(
        "cannot access member of non-struct",
        loc, "access happened here"
    )
}

pub fn ident_not_found(env: &TypeEnv, loc: CodeLoc) -> Error {
    return error!("couldn't find name", loc, "identifier here");
}

pub fn func_decl_mismatch(original: CodeLoc, new: CodeLoc) -> Error {
    return error!(
        "function declaration type doesn't match previous declaration",
        original, "original declaration here", new, "second declaration here"
    );
}

pub fn func_redef(original: CodeLoc, redef: CodeLoc) -> Error {
    return error!(
        "redefinition of function",
        original, "original definition here", redef, "second definition here"
    );
}

pub fn brace_list(loc: CodeLoc) -> Error {
    error!(
        "brace lists are only allowed when declaring a variable",
        loc, "brace list found here"
    )
}

pub fn array_dimensions_too_high(loc: CodeLoc) -> Error {
    error!(
        "TCI only supports arrays with up to 1 dimensions",
        loc, "array with too many dimensions found here"
    )
}

pub fn type_decl_where_shouldnt_be(loc: CodeLoc) -> Error {
    return error!(
        "type declaration in function return type",
        loc, "found here"
    );
}

pub fn member_incomplete_type(loc: CodeLoc) -> Error {
    error!("member has incomplete type", loc, "member here")
}

pub fn typedef_defined_later(defn: CodeLoc, var: CodeLoc) -> Error {
    return error!(
        "typedef is defined later in the file for non-pointer type (order matters in C)",
        defn, "typedef defined here", var, "typedef referenced here"
    );
}

pub fn typedef_not_defined(loc: CodeLoc) -> Error {
    return error!("typedef is not defined", loc, "referenced here");
}

pub fn struct_defined_later(defn: CodeLoc, var: CodeLoc) -> Error {
    return error!(
        "struct is defined later in the file for non-pointer type (order matters in C)",
        defn, "struct defined here", var, "struct referenced here"
    );
}

pub fn invalid_operands_bin_expr(env: CheckEnv, op: BinOp, l: &TCExpr, r: &TCExpr) -> Error {
    let l_et = env.resolve_typedef(l.expr_type, l.loc).unwrap();
    let r_et = env.resolve_typedef(r.expr_type, r.loc).unwrap();

    let lkey = (op, l_et.to_shallow());
    let rkey = (op, r_et.to_shallow());

    if OVERLOADS.left_op.get(&lkey).is_none() {
        return error!(
            "invalid operands to binary expression (left expression is not valid for this operand)",
            l.loc,
            format!(
                "this has type {} (invalid for {:?})",
                l.expr_type.display(env.files),
                op
            ),
            r.loc,
            format!("this has type {}", r.expr_type.display(env.files))
        );
    }

    if OVERLOADS.right_op.get(&rkey).is_none() {
        return error!(
            "invalid operands to binary expression (right expression is not valid for this operand)",
            l.loc,
            format!("this has type {}", l.expr_type.display(env.files)),
            r.loc,
            format!(
                "this has type {} (invalid for {:?})",
                r.expr_type.display(env.files),
                op
            )
        );
    }

    return error!(
        "invalid operands to binary expression",
        l.loc,
        format!(
            "this has type {} (invalid for {:?})",
            l.expr_type.display(env.files),
            op
        ),
        r.loc,
        format!(
            "this has type {} (invalid for {:?})",
            r.expr_type.display(env.files),
            op
        )
    );
}<|MERGE_RESOLUTION|>--- conflicted
+++ resolved
@@ -183,23 +183,8 @@
         });
     });
 
-<<<<<<< HEAD
-    add_op_ol!(Leq, I32, I32, |buckets, l, r| {
-        let result_type = TCType::new(TCTypeKind::Char, 0);
-
-        return Ok(TCExpr {
-            loc: l_from(l.loc, r.loc),
-            kind: TCExprKind::LeqI32(buckets.add(l), buckets.add(r)),
-            expr_type: result_type,
-        });
-    });
-
-    add_op_ol!(Eq, I32, I32, |buckets, l, r| {
-        let result_type = TCType::new(TCTypeKind::Char, 0);
-=======
     add_op_ol!(Sub, Pointer, U64, |env, l, r| {
         let expr_type = l.expr_type;
->>>>>>> 39edef45
 
         return Ok(TCExpr {
             loc: l_from(l.loc, r.loc),
