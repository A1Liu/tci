--- conflicted
+++ resolved
@@ -390,13 +390,11 @@
             }
             Opcode::PushDup { bytes } => {
                 self.memory.dup_top_stack_bytes(bytes)?;
-                println!("PUSHDUP {:?}", self.memory.stack);
             }
             Opcode::Swap { top, bottom } => {
                 self.memory.dup_top_stack_bytes(top + bottom)?;
                 self.memory.pop_bytes(top)?;
                 self.memory.pop_keep_bytes(top + bottom, bottom)?;
-                println!("SWAP    {:?}", self.memory.stack);
             }
             Opcode::PopIntoTopVar { offset, bytes } => {
                 let ptr = VarPointer::new_stack(self.memory.stack_length(), offset);
@@ -467,25 +465,18 @@
                 // TODO check for overflow
                 let ptr = ptr.with_offset(ptr.offset().wrapping_add(offset as u32));
                 self.memory.push_stack_bytes_from(ptr, bytes)?;
-                println!("GET     {:?}", self.memory.stack);
             }
             Opcode::Set { offset, bytes } => {
                 let ptr: VarPointer = self.memory.pop_stack()?;
                 // TODO check for overflow
                 let ptr = ptr.with_offset(ptr.offset().wrapping_add(offset as u32));
                 self.memory.pop_stack_bytes_into(ptr, bytes)?;
-                println!("SET     {:?}", self.memory.stack);
             }
 
             Opcode::AddU32 => {
                 let word2 = u32::from_be(self.memory.pop_stack()?);
                 let word1 = u32::from_be(self.memory.pop_stack()?);
-<<<<<<< HEAD
-                self.memory.push_stack(word1.wrapping_add(word2).to_be());
-                println!("ADD     {:?}", self.memory.stack);
-=======
                 self.memory.push_stack(word1.wrapping_add(word2).to_be())?;
->>>>>>> 618271ef
             }
             Opcode::SubI32 => {
                 let word2 = i32::from_be(self.memory.pop_stack()?);
